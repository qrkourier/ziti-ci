/*
 * Copyright NetFoundry, Inc.
 *
 * Licensed under the Apache License, Version 2.0 (the "License");
 * you may not use this file except in compliance with the License.
 * You may obtain a copy of the License at
 *
 * https://www.apache.org/licenses/LICENSE-2.0
 *
 * Unless required by applicable law or agreed to in writing, software
 * distributed under the License is distributed on an "AS IS" BASIS,
 * WITHOUT WARRANTIES OR CONDITIONS OF ANY KIND, either express or implied.
 * See the License for the specific language governing permissions and
 * limitations under the License.
 *
 */

package cmd

import (
	"fmt"
<<<<<<< HEAD
	"github.com/qrkourier/ziti-ci/cmd/publish"
=======
>>>>>>> b4e13a52
	"github.com/spf13/cobra"
	"os"
)

type langType int

const (
	LangGo   langType = 1
	LangJava langType = 2
)

var RootCmd = newRootCommand()

type RootCommand struct {
	RootCobraCmd *cobra.Command

	verbose bool
	dryRun  bool
	quiet   bool

	langName string
	lang     langType

	baseVersionString string
	baseVersionFile   string
}

func newRootCommand() *RootCommand {
	cobraCmd := &cobra.Command{
		Use:   "ziti-ci",
		Short: "Ziti CI Tool",
	}

	var rootCmd = &RootCommand{
		RootCobraCmd: cobraCmd,
	}

	cobraCmd.PersistentFlags().BoolVarP(&rootCmd.verbose, "verbose", "v", false, "enable verbose output")
	cobraCmd.PersistentFlags().BoolVarP(&rootCmd.quiet, "quiet", "q", false, "disable informational output")
	cobraCmd.PersistentFlags().BoolVarP(&rootCmd.dryRun, "dry-run", "d", false, "do a dry run")
	cobraCmd.PersistentFlags().StringVarP(&rootCmd.langName, "language", "l", "go", "enable language specific settings. Valid values: [go,java]")

	cobraCmd.PersistentFlags().StringVarP(&rootCmd.baseVersionString, "base-version", "b", "", "set base version")
	cobraCmd.PersistentFlags().StringVarP(&rootCmd.baseVersionFile, "base-version-file", "f", DefaultVersionFile, "set base version file location")

	rootCobraCmd := rootCmd.RootCobraCmd

	rootCobraCmd.AddCommand(newTagCmd(rootCmd))
	rootCobraCmd.AddCommand(newGoBuildInfoCmd(rootCmd))
	rootCobraCmd.AddCommand(newConfigureGitCmd(rootCmd))
	rootCobraCmd.AddCommand(newUpdateGoDepCmd(rootCmd))
	rootCobraCmd.AddCommand(newCompleteUpdateGoDepCmd(rootCmd))
	rootCobraCmd.AddCommand(newTriggerJenkinsBuildCmd(rootCmd))
	rootCobraCmd.AddCommand(newTriggerTravisBuildCmd(rootCmd))
	rootCobraCmd.AddCommand(newTriggerGithubBuildCmd(rootCmd))
	rootCobraCmd.AddCommand(newPackageCmd(rootCmd))
	rootCobraCmd.AddCommand(newPublishToGithubCmd(rootCmd))
	rootCobraCmd.AddCommand(newGetCurrentVersionCmd(rootCmd))
	rootCobraCmd.AddCommand(newGetNextVersionCmd(rootCmd))
	rootCobraCmd.AddCommand(newGetBranchCmd(rootCmd))
	rootCobraCmd.AddCommand(newGetReleaseNotesCmd(rootCmd))
	rootCobraCmd.AddCommand(newBuildReleaseNotesCmd(rootCmd))

	var versionCmd = &cobra.Command{
		Use:   "version",
		Short: "Show build information",
		Args:  cobra.ExactArgs(0),
		Run: func(cmd *cobra.Command, args []string) {
			fmt.Printf("ziti-ci version: %v, revision: %v, branch: %v, build-by: %v, built-on: %v\n",
				Version, Revision, Branch, BuildUser, BuildDate)
		},
	}

	rootCobraCmd.AddCommand(versionCmd)
	return rootCmd
}

func (r *RootCommand) Execute() {
	if err := r.RootCobraCmd.Execute(); err != nil {
		fmt.Printf("error: %s\n", err)
		os.Exit(1)
	}
}<|MERGE_RESOLUTION|>--- conflicted
+++ resolved
@@ -19,10 +19,6 @@
 
 import (
 	"fmt"
-<<<<<<< HEAD
-	"github.com/qrkourier/ziti-ci/cmd/publish"
-=======
->>>>>>> b4e13a52
 	"github.com/spf13/cobra"
 	"os"
 )
