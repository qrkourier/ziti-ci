--- conflicted
+++ resolved
@@ -40,16 +40,9 @@
 }
 
 func (cmd *configureGitCmd) Execute() {
-<<<<<<< HEAD
 	if val, found := os.LookupEnv("GITHUB_REPOSITORY_OWNER"); found && (val != "openziti" && val != "netfoundry" && val != "qrkourier") {
 		cmd.Warnf("Running in non-openziti context. Not attempting to configure git.\n")
 		return
-=======
-	if val, found := os.LookupEnv("GITHUB_REPOSITORY_OWNER"); found && (val != "openziti" && val != "netfoundry") {
-		cmd.Warnf("not running in openziti context, git configuration may fail\n")
-	} else {
-		cmd.Infof("running in openziti context\n")
->>>>>>> bc7c22b5
 	}
 	cmd.Infof("configuring git\n")
 	if val, found := os.LookupEnv(cmd.sshKeyEnv); found && val != "" {
